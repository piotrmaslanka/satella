# coding=UTF-8
<<<<<<< HEAD
__version__ = '2.1.1rc2'
=======
__version__ = '2.0.25a2'
>>>>>>> e5958e1d
<|MERGE_RESOLUTION|>--- conflicted
+++ resolved
@@ -1,6 +1,2 @@
 # coding=UTF-8
-<<<<<<< HEAD
 __version__ = '2.1.1rc2'
-=======
-__version__ = '2.0.25a2'
->>>>>>> e5958e1d
