--- conflicted
+++ resolved
@@ -5,8 +5,4 @@
 omit=
     tests/*
     examples/*
-<<<<<<< HEAD
-    docs/*
-=======
-    docs/*
->>>>>>> aaa6b538
+    docs/*