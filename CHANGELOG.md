<<<<<<< HEAD
# v2.7.23

* added custom `time_getter_callable` for `satella.time`

=======
# v2.7.23
>>>>>>> 22b5cbca
<|MERGE_RESOLUTION|>--- conflicted
+++ resolved
@@ -1,8 +1,4 @@
-<<<<<<< HEAD
 # v2.7.23
 
 * added custom `time_getter_callable` for `satella.time`
-
-=======
-# v2.7.23
->>>>>>> 22b5cbca
+* fixed Prometheus escapes