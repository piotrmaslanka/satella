--- conflicted
+++ resolved
@@ -1,15 +1,11 @@
 # v2.4.22
 
-* _TBA_
+* added `is_last`
 
 # v2.4.21
 
 * added default value for `staticvar`
-<<<<<<< HEAD
-* added `is_last`
-=======
 * bugfix release: fixed linkfail metric
->>>>>>> 89f46488
 
 # v2.4.20
 
