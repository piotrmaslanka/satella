## v2.0.22rc3

<<<<<<< HEAD
* fixes #15
=======
* fixes #20
>>>>>>> 2fc62814
* fixes #21

## v2.0.22rc2

* fixes #18

## v2.0.22rc1

* fixes #16

## v2.0.21

* fixed #10
* fixed #11

## v2.0.20

* Naprawiono requirements

## v2.0.19

* Dodano `checked_coerce` i `for_argument`
* Dodano `precondition`
* Zdeprekowano `checked_coerce` i `coerce`

## v2.0.16 = v2.0.17 == v2.0.18

* Dodano `OmniHashableMixin`
* Poprawiono zachowanie type checkera w obliczu anotacji z `typing.*`

## v2.0.15

* Usprawnienia do `rethrow_as`
* Travis teraz wrzuca na PyPI, a nie ja :)
* Dodano `typednamedtuple`
* Poprawione zachowanie `coerce`

## v2.0.14

* Dodano `rethrow_as`

## v2.0.13

* Python 3.4 znów wspierany
* Domyślny czas dla TimeBasedHeap 
* Traceback uruchamiany bez wyjątku będzie rzucał ValueError

## v2.0.12

* minor improvements to TimeBasedHeap
* added `self` to @typed
* added `Number` type to @typed
* Satella korzysta z [Code Climate](https://codeclimate.com/github/piotrmaslanka/satella)

## v2.0.11

* Heap added

## v2.0.10

* bugfix release

## v2.0.9

* `satella.coding.merge_dicts` added<|MERGE_RESOLUTION|>--- conflicted
+++ resolved
@@ -1,10 +1,7 @@
 ## v2.0.22rc3
 
-<<<<<<< HEAD
 * fixes #15
-=======
 * fixes #20
->>>>>>> 2fc62814
 * fixes #21
 
 ## v2.0.22rc2
