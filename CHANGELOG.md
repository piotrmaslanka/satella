--- conflicted
+++ resolved
@@ -1,11 +1,11 @@
+# v2.25.8
+
+* _TBA_
+
 # v2.25.7
 
-<<<<<<< HEAD
-* _TBA_
-=======
 * paths changed in pyproject.toml
 * removed prints from unit tests
->>>>>>> 48c139d1
 
 # v2.25.6
 
